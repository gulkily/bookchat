--- conflicted
+++ resolved
@@ -1,149 +1,4 @@
 #!/usr/bin/env python3
-
-"""
-<<<<<<< HEAD
-Chat Server Implementation
-=========================
-
-This module implements a full-featured HTTP server for a real-time chat application with the following capabilities:
-
-Key Features:
-- Asynchronous message handling using asyncio
-- Cross-Origin Resource Sharing (CORS) support
-- Static file serving with proper content type detection
-- Template rendering engine
-- Automatic port selection
-- Browser auto-launch functionality
-- WSL (Windows Subsystem for Linux) compatibility
-- Comprehensive error handling and logging
-
-Technical Details:
------------------
-1. Server Architecture:
-   - Built on Python's HTTPServer and BaseHTTPRequestHandler
-   - Custom ChatServer class extending HTTPServer
-   - Custom ChatRequestHandler class for request processing
-   
-2. Message Handling:
-   - Async message processing via MessageHandler class
-   - Persistent storage using FileStorage
-   - JSON-based message format
-   
-3. Endpoints:
-   - GET /messages: Retrieve chat messages
-   - POST /messages: Send new messages
-   - GET /test_message: Test endpoint for message format
-   - GET /: Serve main application page
-   - GET /static/*: Serve static assets
-   
-4. Security Features:
-   - CORS headers for cross-origin requests
-   - Safe template variable evaluation
-   - Sanitized file path handling
-
-Environment Variables:
---------------------
-- DEBUG: Set to 'true' for detailed logging
-- NO_BROWSER: Set to prevent automatic browser launch
-- SERVER_PORT: Automatically set to the selected port number
-
-Dependencies:
-------------
-Standard Library:
-- os, json, logging, asyncio, socket
-- webbrowser, threading, platform, sys
-- http.server, urllib.parse
-- datetime, pathlib
-
-Custom Modules:
-- server.storage.file_storage
-- server.message_handler
-
-Usage:
-------
-Run directly: python3 server.py
-The server will:
-1. Find an available port (starting from 8001)
-2. Export the port as SERVER_PORT
-3. Start the HTTP server
-4. Open the default browser (unless NO_BROWSER is set)
-
-Author: [Your Name]
-Version: 1.0.0
-License: [License Type]
-=======
-BookChat Server - Main Server Implementation
-=========================================
-
-This module implements a full-featured HTTP server for the BookChat application,
-providing both API endpoints and static file serving capabilities.
-
-Key Components:
--------------
-- ChatRequestHandler: Handles all HTTP requests (GET, POST, OPTIONS)
-- ChatServer: Main server class extending HTTPServer
-- Support functions for port detection and browser launching
-
-API Endpoints:
-------------
-- GET /messages: Retrieve all chat messages
-- POST /messages: Create a new chat message
-- GET /test_message: Test endpoint returning message format
-- GET /static/*: Serve static assets
-- GET /: Serve main application page
-
-Features:
---------
-- Async request handling using asyncio
-- CORS support for cross-origin requests
-- Robust error handling and logging
-- Template rendering with basic conditional support
-- Static file serving with content type detection
-- WSL-aware browser launching
-- Automatic port selection
-- Graceful shutdown handling
-
-Configuration:
-------------
-Environment Variables:
-- DEBUG: Set to 'true' for verbose logging
-- NO_BROWSER: Set to prevent automatic browser launch
-- SERVER_PORT: (Exported) Contains selected server port
-
-Dependencies:
------------
-Standard Library:
-- http.server: Base HTTP server implementation
-- asyncio: Asynchronous I/O support
-- json: JSON parsing/serialization
-- logging: Application logging
-- os, sys: System operations
-- threading: Browser launch threading
-- pathlib: Path manipulation
-- urllib.parse: URL parsing
-- datetime: Timestamp generation
-- socket: Port availability checking
-- platform: OS detection
-- webbrowser: Browser launching
-
-Custom Modules:
-- server.storage.file_storage: Persistent storage
-- server.message_handler: Message processing
-
-Usage:
------
-Run directly:
-    $ python3 server.py
-
-Import and run programmatically:
-    from server import run_server
-    run_server()
-
-Author: BookChat Development Team
-Version: 1.0.0
-License: MIT
->>>>>>> 9e95e9df
-"""
 
 import os
 import json
